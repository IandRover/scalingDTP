# Revisiting Difference Target Propagation

The following code runs on Python > 3.6 with Pytorch 1.7.0.
## Installation
```console
pip install -e .
```

## Running the code
To run the pytorch-lightning re-implementation of DTP on CIFAR-10, use the following command:
```console
python main_pl.py run dtp simple_vgg
```

To use the modified version of the above DTP model, with "parallel" feedback weight training on CIFAR-10, use the following command:
```console
python main_pl.py run parallel_dtp simple_vgg
```

### ImageNet

To train with DTP on downsampled ImageNet 32x32 dataset, do:
```
<<<<<<< HEAD
python main_pl.py dtp --dataset imagenet32
=======
python main_pl.py run dtp <architecture> --dataset imagenet32
>>>>>>> master
```


### Legacy Implementation
To check training on CIFAR-10, type the following command in the terminal:

```console
python main.py --batch-size 128 \
    --C 128 128 256 256 512 \
    --iter 20 30 35 55 20 \
    --epochs 90 \
    --lr_b 1e-4 3.5e-4 8e-3 8e-3 0.18 \
    --noise 0.4 0.4 0.2 0.2 0.08 \
    --lr_f 0.08 \
    --beta 0.7 \
    --path CIFAR-10 \
    --scheduler --wdecay 1e-4
```<|MERGE_RESOLUTION|>--- conflicted
+++ resolved
@@ -21,11 +21,7 @@
 
 To train with DTP on downsampled ImageNet 32x32 dataset, do:
 ```
-<<<<<<< HEAD
-python main_pl.py dtp --dataset imagenet32
-=======
 python main_pl.py run dtp <architecture> --dataset imagenet32
->>>>>>> master
 ```
 
 
