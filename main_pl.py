""" Script that runs Pytorch lightning version of the DTP models.

Use `python main_pl.py --help` to see a list of all available arguments.
"""
import argparse
import dataclasses
import json
import logging
import textwrap
import warnings
from argparse import Namespace
from dataclasses import asdict
from typing import Callable, List, Literal, Type, TypeVar, Union

import torch
from pytorch_lightning import Trainer
from pytorch_lightning.core.datamodule import LightningDataModule
from pytorch_lightning.core.lightning import LightningModule
from pytorch_lightning.loggers.wandb import WandbLogger
from pytorch_lightning.utilities.seed import seed_everything
from simple_parsing import ArgumentParser
from simple_parsing.helpers.hparams.hyperparameters import HyperParameters
from torch import nn

import wandb
from target_prop.config import Config
from target_prop.models import DTP, BaselineModel, ParallelDTP, TargetProp, VanillaDTP
from target_prop.utils import make_reproducible
from target_prop.networks import (
<<<<<<< HEAD
    ResNet18Hparams,
    ResNet34Hparams,
    SimpleVGGHparams,
    LeNetHparams,
    resnet,
    simple_vgg,
    lenet,
=======
    ResNet18,
    ResNet34,
    SimpleVGG,
    LeNet,
>>>>>>> e04041e6
)

HParams = TypeVar("HParams", bound=HyperParameters)

Model = Union[BaselineModel, DTP, ParallelDTP, VanillaDTP, TargetProp]


def main(parser: ArgumentParser = None):
    """Main script."""
    # Allow passing a parser in, in case this is used as a subparser action for another program.
    parser = parser or ArgumentParser(description=__doc__)
    assert parser is not None
    action_subparsers = parser.add_subparsers(
        title="action", description="Which action to take.", required=True
    )

    run_parser = action_subparsers.add_parser("run", help="Single run.", description=run.__doc__)
    run_parser.set_defaults(_action=run)
    add_run_args(run_parser)

    sweep_parser = action_subparsers.add_parser(
        "sweep", help="Hyper-Parameter sweep.", description=sweep.__doc__
    )
    sweep_parser.set_defaults(_action=sweep)
    add_sweep_args(sweep_parser)

    args = parser.parse_args()
    # convert the parsed args into the arguments that will be passed to the chosen action function.
    action_kwargs = vars(args)
    action = action_kwargs.pop("_action")

    action(**action_kwargs)


def add_run_args(parser: ArgumentParser):
    """Adds the command-line arguments for launching a run."""
    # NOTE: if args for config are added here, then command becomes
    # python main.py (config args) [dtp|parallel_dtp] (model ags)
    # parser.add_arguments(Config, dest="config")

    subparsers = parser.add_subparsers(
        title="model", description="Type of model to use.", required=True
    )

    for option_str, help_str, model_type in [
        ("dtp", "Use DTP", DTP),
        ("parallel_dtp", "Use the parallel variant of DTP", ParallelDTP),
        ("vanilla_dtp", "Use 'vanilla' DTP", VanillaDTP),
        ("tp", "Use 'vanilla' Target Propagation", TargetProp),
        ("backprop", "Use regular backprop", BaselineModel),
    ]:
        subparser = subparsers.add_parser(option_str, help=help_str, description=model_type.__doc__)
        # subparser.add_arguments(Config, dest="config")
        # subparser.add_arguments(model_type.HParams, dest="hparams")  # type: ignore
        subparser.set_defaults(model_type=model_type)

        net_subparsers = subparser.add_subparsers(
            title="network", description="Which network architecture to use", required=True
        )

        for option_str, net_help_str, net_fn, net_hparams in [
<<<<<<< HEAD
            ("simple_vgg", "VGG-like architecture", simple_vgg, SimpleVGGHparams),
            ("lenet", "LeNet-like architecture", lenet, LeNetHparams),
            ("resnet18", "ResNet18 architecture", resnet, ResNet18Hparams),
            ("resnet34", "ResNet34 architecture", resnet, ResNet34Hparams),
=======
            ("simple_vgg", "VGG-like architecture", SimpleVGG, SimpleVGG.HParams),
            ("resnet18", "ResNet18 architecture", ResNet18, ResNet18.HParams),
            ("resnet34", "ResNet34 architecture", ResNet34, ResNet34.HParams),
            ("lenet", "LeNet-like architecture", LeNet, LeNet.HParams),
>>>>>>> e04041e6
        ]:
            net_subparser = net_subparsers.add_parser(
                option_str, help=help_str + " with a " + net_help_str, description=net_fn.__doc__,
            )
            net_subparser.add_arguments(model_type.HParams, dest="hparams")
            net_subparser.add_arguments(net_hparams, dest="network_hparams")
            net_subparser.add_arguments(Config, dest="config")
            net_subparser.set_defaults(network_type=net_fn)

    # Fixes a weird little argparse bug with metavar.
    subparsers.metavar = "{" + ",".join(subparsers._name_parser_map.keys()) + "}"


def run(
    config: Config,
    model_type: Type[Model],
    hparams: HyperParameters,
    network_type: Callable[..., nn.Sequential],
    network_hparams: HyperParameters,
) -> float:
    """Executes a run, where a model of the given type is trained, with the given hyper-parameters."""
    print(f"Type of model used: {model_type}")
    print("Config:")
    print(config.dumps_json(indent="\t"))
    print("HParams:")
    print(hparams.dumps_json(indent="\t"))
    print("Network HParams:")
    print(network_hparams.dumps_json(indent="\t"))
    print(f"Selected seed: {config.seed}")
    seed_everything(seed=config.seed, workers=True)

    root_logger = logging.getLogger()
    root_logger.setLevel(logging.INFO)
    assert isinstance(hparams, model_type.HParams), "HParams type should match model type"

    if config.debug:
        print(f"Setting the max_epochs to 1, since '--debug' was passed.")
        hparams.max_epochs = 1
        root_logger.setLevel(logging.DEBUG)

    # Create the datamodule:
    datamodule = config.make_datamodule(batch_size=hparams.batch_size)

    # Create the network
    network: nn.Sequential = network_type(
        in_channels=datamodule.dims[0], n_classes=datamodule.num_classes, hparams=network_hparams,
    )

    # Create the model
    model: Model = model_type(
        datamodule=datamodule,
        network=network,
        hparams=hparams,
        config=config,
        network_hparams=network_hparams,
    )

    # --- Create the trainer.. ---
    # NOTE: Now each algo can customize how the Trainer gets created.
    trainer = model.create_trainer()

    # --- Run the experiment. ---
    trainer.fit(model, datamodule=datamodule)

    # Run on the test set:
    test_results = trainer.test(model, datamodule=datamodule, verbose=True)

    wandb.finish()
    test_accuracy: float = test_results[0]["test/accuracy"]
    print(f"Test accuracy: {test_accuracy:.1%}")
    return test_accuracy


def add_sweep_args(parser: ArgumentParser):
    subparsers = parser.add_subparsers(
        title="model", description="Type of model to use for the sweep.", required=True, help=None,
    )

    for option_str, help_str, model_type in [
        ("dtp", "Use DTP", DTP),
        ("parallel_dtp", "Use the parallel variant of DTP", ParallelDTP),
        ("vanilla_dtp", "Use 'vanilla' DTP", VanillaDTP),
        ("tp", "Use 'vanilla' Target Propagation", TargetProp),
        ("backprop", "Use regular backprop", BaselineModel),
    ]:
        subparser = subparsers.add_parser(option_str, help=help_str, description=model_type.__doc__)
        # NOTE: Add the config to the subparsers.
        # subparser.add_arguments(Config, dest="config")  # note: moved to the last subparser below.
        # NOTE: Don't add the command-line options for the arguments here, since they will get
        # overwritten with sampled values.
        # subparser.add_arguments(model_type.HParams, dest="hparams")
        subparser.set_defaults(model_type=model_type)

        net_subparsers = subparser.add_subparsers(
            title="network", description="Which network architecture to use", required=True
        )

        for option_str, net_help_str, net_fn, net_hparams in [
<<<<<<< HEAD
            ("simple_vgg", "VGG-like architecture", simple_vgg, SimpleVGGHparams),
            ("lenet", "LeNet-like architecture", lenet, LeNetHparams),
            ("resnet18", "ResNet18 architecture", resnet, ResNet18Hparams),
            ("resnet34", "ResNet34 architecture", resnet, ResNet34Hparams),
=======
            ("simple_vgg", "VGG-like architecture", SimpleVGG, SimpleVGG.HParams),
            ("resnet18", "ResNet18 architecture", ResNet18, ResNet18.HParams),
            ("resnet34", "ResNet34 architecture", ResNet34, ResNet34.HParams),
            ("lenet", "LeNet-like architecture", LeNet, LeNet.HParams),
>>>>>>> e04041e6
        ]:
            net_subparser = net_subparsers.add_parser(
                option_str, help=help_str + " with a " + net_help_str, description=net_fn.__doc__,
            )
            net_subparser.add_arguments(Config, dest="config")
            net_subparser.set_defaults(network_hparams_type=net_hparams)
            net_subparser.set_defaults(network_type=net_fn)
            # NOTE: This will be a 'fixed' hyper-parameter. We don't want to sample it.
            net_subparser.add_argument(
                "--max_epochs",
                type=int,
                default=10,
                help="How many epochs to run for each configuration.",
            )

    parser.add_argument("--n-runs", "--n_runs", type=int, default=1, help="How many runs to do.")
    # Fixes a weird little argparse bug with metavar.
    subparsers.metavar = "{" + ",".join(subparsers._name_parser_map.keys()) + "}"


def sweep(
    config: Config,
    model_type: Type[Model],
    network_type: Callable[..., nn.Sequential],
    network_hparams_type: Type[HyperParameters],
    n_runs: int = 1,
    **fixed_hparams,
):
    """Performs a hyper-parameter sweep.

    The hyper-parameters are sampled randomly from their priors. This then calls `run` with the
    sampled hyper-parameters.
    """
    print("Config:")
    print(config.dumps_json(indent="\t"))

    if config.seed is None:
        config.seed = 123
        warnings.warn(RuntimeWarning(f"Using default random seed of {config.seed}."))

    print(f"Type of model used: {model_type}")
    hparam_type = model_type.HParams
    hparam_space_dict = hparam_type().get_orion_space()
    network_hparam_space_dict = network_hparams_type().get_orion_space()
    print("Algorithm HPO search space:")
    # print(space_dict)
    print(json.dumps(hparam_space_dict, indent="\t"))
    print("Network HPO search space:")
    print(json.dumps(network_hparam_space_dict, indent="\t"))

    if fixed_hparams:
        print(f"Fixed hyper-parameter values: {fixed_hparams}")

    # Sample the hparams of each run in advance, just to make sure that they are properly seeded and
    # not always the same.
    # NOTE: This is fine for now, since we use random search.
    run_hparams = []
    run_network_hparams = []
    assert config.seed is not None
    with make_reproducible(seed=config.seed):
        for run_index in range(n_runs):
            hparams = hparam_type.sample()
            network_hparams = network_hparams_type.sample()
            if fixed_hparams:
                # Check if they are for the network or for the Model (algo) hparams:
                # Fix some of the hyper-paremters
                hparams_dict = hparams.to_dict()
                from dataclasses import replace

                hparams = replace(
                    hparams, **{k: v for k, v in fixed_hparams.items() if hasattr(hparams, k)}
                )
                network_hparams = replace(
                    network_hparams,
                    **{k: v for k, v in fixed_hparams.items() if hasattr(network_hparams, k)},
                )
            run_hparams.append(hparams)
            run_network_hparams.append(network_hparams)

    performances = []
    for run_index, (run_hparams, network_hparams) in enumerate(
        zip(run_hparams, run_network_hparams)
    ):
        print(f"\n\n----------------- Starting run #{run_index+1}/{n_runs} -------------------\n\n")
        performance = run(
            config=config,
            model_type=model_type,
            hparams=run_hparams,
            network_type=network_type,
            network_hparams=network_hparams,
        )
        performances.append(performance)
    return performances


if __name__ == "__main__":
    main()<|MERGE_RESOLUTION|>--- conflicted
+++ resolved
@@ -27,20 +27,10 @@
 from target_prop.models import DTP, BaselineModel, ParallelDTP, TargetProp, VanillaDTP
 from target_prop.utils import make_reproducible
 from target_prop.networks import (
-<<<<<<< HEAD
-    ResNet18Hparams,
-    ResNet34Hparams,
-    SimpleVGGHparams,
-    LeNetHparams,
-    resnet,
-    simple_vgg,
-    lenet,
-=======
     ResNet18,
     ResNet34,
     SimpleVGG,
     LeNet,
->>>>>>> e04041e6
 )
 
 HParams = TypeVar("HParams", bound=HyperParameters)
@@ -102,17 +92,10 @@
         )
 
         for option_str, net_help_str, net_fn, net_hparams in [
-<<<<<<< HEAD
-            ("simple_vgg", "VGG-like architecture", simple_vgg, SimpleVGGHparams),
-            ("lenet", "LeNet-like architecture", lenet, LeNetHparams),
-            ("resnet18", "ResNet18 architecture", resnet, ResNet18Hparams),
-            ("resnet34", "ResNet34 architecture", resnet, ResNet34Hparams),
-=======
             ("simple_vgg", "VGG-like architecture", SimpleVGG, SimpleVGG.HParams),
             ("resnet18", "ResNet18 architecture", ResNet18, ResNet18.HParams),
             ("resnet34", "ResNet34 architecture", ResNet34, ResNet34.HParams),
             ("lenet", "LeNet-like architecture", LeNet, LeNet.HParams),
->>>>>>> e04041e6
         ]:
             net_subparser = net_subparsers.add_parser(
                 option_str, help=help_str + " with a " + net_help_str, description=net_fn.__doc__,
@@ -211,17 +194,10 @@
         )
 
         for option_str, net_help_str, net_fn, net_hparams in [
-<<<<<<< HEAD
-            ("simple_vgg", "VGG-like architecture", simple_vgg, SimpleVGGHparams),
-            ("lenet", "LeNet-like architecture", lenet, LeNetHparams),
-            ("resnet18", "ResNet18 architecture", resnet, ResNet18Hparams),
-            ("resnet34", "ResNet34 architecture", resnet, ResNet34Hparams),
-=======
             ("simple_vgg", "VGG-like architecture", SimpleVGG, SimpleVGG.HParams),
             ("resnet18", "ResNet18 architecture", ResNet18, ResNet18.HParams),
             ("resnet34", "ResNet34 architecture", ResNet34, ResNet34.HParams),
             ("lenet", "LeNet-like architecture", LeNet, LeNet.HParams),
->>>>>>> e04041e6
         ]:
             net_subparser = net_subparsers.add_parser(
                 option_str, help=help_str + " with a " + net_help_str, description=net_fn.__doc__,
@@ -248,7 +224,7 @@
     network_type: Callable[..., nn.Sequential],
     network_hparams_type: Type[HyperParameters],
     n_runs: int = 1,
-    **fixed_hparams,
+    **fixed_hparams,`
 ):
     """Performs a hyper-parameter sweep.
 
