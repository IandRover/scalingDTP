--- conflicted
+++ resolved
@@ -7,11 +7,10 @@
 import json
 import logging
 import textwrap
-<<<<<<< HEAD
+
 from dataclasses import asdict
 from typing import List,  TypeVar, Type, Union
-=======
->>>>>>> dd1451b4
+
 import warnings
 from argparse import Namespace
 from dataclasses import asdict
@@ -29,11 +28,7 @@
 
 import wandb
 from target_prop.config import Config
-<<<<<<< HEAD
-from target_prop.utils import make_reproducible
-from target_prop.models import DTP, BaselineModel, ParallelDTP, TargetProp, VanillaDTP
-
-=======
+
 from target_prop.models import DTP, BaselineModel, ParallelDTP, TargetProp, VanillaDTP
 from target_prop.utils import make_reproducible
 from target_prop.networks import (
@@ -42,8 +37,9 @@
     SimpleVGGHparams,
     resnet,
     simple_vgg,
+    lenet,
 )
->>>>>>> dd1451b4
+
 
 HParams = TypeVar("HParams", bound=HyperParameters)
 
