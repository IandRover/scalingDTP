--- conflicted
+++ resolved
@@ -21,7 +21,7 @@
     ToTensor,
 )
 
-<<<<<<< HEAD
+
 from target_prop.datasets import (
     CIFAR10DataModule,
     ImageNet32DataModule,
@@ -29,10 +29,7 @@
     imagenet32_normalization,
 )
 from target_prop.networks import ResNet18, SimpleVGG, LeNet
-=======
-from target_prop.datasets import CIFAR10DataModule, cifar10_normalization
-from logging import getLogger as get_logger
->>>>>>> 4dab66b0
+
 
 logger = get_logger(__name__)
 Transform = Callable[[Tensor], Tensor]
@@ -57,15 +54,13 @@
     }
 
     # Which dataset to use.
-<<<<<<< HEAD
+
 
     dataset: str = choice(available_datasets.keys(), default="cifar10")
     # Which network to use.
     network: str = choice(available_networks.keys(), default="simple_vgg")
 
-=======
-    dataset: str = choice(*available_datasets.keys(), default="cifar10")
->>>>>>> 4dab66b0
+
     # Directory where the dataset is to be downloaded. Uses the "DATA_DIR" environment
     # variable, if present, else a local "data" directory.
     data_dir: Path = Path(os.environ.get("DATA_DIR", "data"))
