--- conflicted
+++ resolved
@@ -22,17 +22,14 @@
     ToTensor,
 )
 
-<<<<<<< HEAD
-from target_prop.datasets import CIFAR10DataModule, cifar10_normalization
-from logging import getLogger as get_logger
-=======
+
 from target_prop.datasets import (
     CIFAR10DataModule,
     ImageNet32DataModule,
     cifar10_normalization,
     imagenet32_normalization,
 )
->>>>>>> cdfdc69c
+
 
 logger = get_logger(__name__)
 Transform = Callable[[Tensor], Tensor]
