--- conflicted
+++ resolved
@@ -770,13 +770,7 @@
         # the last index.
         configs: List[Dict] = []
         # NOTE: The last feedback layer (G_0) isn't trained, so it doesn't have an optimizer.
-<<<<<<< HEAD
-#        print(len(self.backward_net))
-#        print(len(self.feedback_lrs))
-#        assert len(self.backward_net) == len(self.feedback_lrs)
-=======
         assert len(self.backward_net) == len(self.feedback_lrs)
->>>>>>> 265558ee
         for i, (feedback_layer, lr) in enumerate(zip(self.backward_net, self.feedback_lrs)):
             if i == (len(self.backward_net) - 1) or not is_trainable(feedback_layer):
                 # NOTE: No learning rate for the first feedback layer atm, although we very well
