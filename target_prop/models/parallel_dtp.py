--- conflicted
+++ resolved
@@ -23,17 +23,11 @@
 from torch.optim.lr_scheduler import CosineAnnealingLR
 from torch.optim.optimizer import Optimizer
 
-<<<<<<< HEAD
-from .dtp import (
-    DTP,
-    ForwardOptimizerConfig as _ForwardOptimizerConfig,
-    FeedbackOptimizerConfig as _FeedbackOptimizerConfig,
-)
-=======
+
 from .dtp import DTP
 from .dtp import FeedbackOptimizerConfig as _FeedbackOptimizerConfig
 from .dtp import ForwardOptimizerConfig as _ForwardOptimizerConfig
->>>>>>> cdfdc69c
+
 from .utils import make_stacked_feedback_training_figure
 
 logger = get_logger(__name__)
@@ -100,28 +94,20 @@
 
         # Hyper-parameters for the "backward" optimizer
         b_optim: FeedbackOptimizerConfig = FeedbackOptimizerConfig(
-<<<<<<< HEAD
-            type="adam", lr=3e-4,
-=======
+
             type="adam",
             lr=3e-4,
->>>>>>> cdfdc69c
         )
         # The scale of the gaussian random variable in the feedback loss calculation.
         noise: List[float] = uniform(  # type: ignore
             0.001, 0.5, default_factory=[0.4, 0.4, 0.2, 0.2, 0.08].copy, shape=5
         )
         # Hyper-parameters for the forward optimizer
-<<<<<<< HEAD
-        f_optim: ForwardOptimizerConfig = ForwardOptimizerConfig(
-            type="adam", lr=3e-4, weight_decay=1e-4,
-=======
 
         f_optim: ForwardOptimizerConfig = ForwardOptimizerConfig(
             type="adam",
             lr=3e-4,
             weight_decay=1e-4,
->>>>>>> cdfdc69c
         )
         # Use of a learning rate scheduler for the forward weights.
         scheduler: bool = True
