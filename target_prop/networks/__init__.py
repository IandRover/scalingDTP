<<<<<<< HEAD
from .resnet import ResNet18Hparams, ResNet34Hparams, resnet
from .simple_vgg import SimpleVGGHparams, simple_vgg
from .lenet import LeNetHparams, lenet
=======
from .resnet import ResNet18Hparams, ResNet34Hparams, resnet, ResNet, ResNet18, ResNet34
from .simple_vgg import SimpleVGGHparams, simple_vgg, SimpleVGG
from typing import Union

Network = Union[ResNet18, ResNet34, SimpleVGG]
>>>>>>> 497f3b70
<|MERGE_RESOLUTION|>--- conflicted
+++ resolved
@@ -1,11 +1,6 @@
-<<<<<<< HEAD
-from .resnet import ResNet18Hparams, ResNet34Hparams, resnet
-from .simple_vgg import SimpleVGGHparams, simple_vgg
-from .lenet import LeNetHparams, lenet
-=======
 from .resnet import ResNet18Hparams, ResNet34Hparams, resnet, ResNet, ResNet18, ResNet34
 from .simple_vgg import SimpleVGGHparams, simple_vgg, SimpleVGG
+from .lenet import LeNetHparams, lenet, LeNet
 from typing import Union
 
-Network = Union[ResNet18, ResNet34, SimpleVGG]
->>>>>>> 497f3b70
+Network = Union[ResNet18, ResNet34, SimpleVGG, LeNet]
